/*
 * Copyright 2020 Adobe. All rights reserved.
 * This file is licensed to you under the Apache License, Version 2.0 (the "License");
 * you may not use this file except in compliance with the License. You may obtain a copy
 * of the License at http://www.apache.org/licenses/LICENSE-2.0
 *
 * Unless required by applicable law or agreed to in writing, software distributed under
 * the License is distributed on an "AS IS" BASIS, WITHOUT WARRANTIES OR REPRESENTATIONS
 * OF ANY KIND, either express or implied. See the License for the specific language
 * governing permissions and limitations under the License.
 */

/* eslint-env mocha */
/* eslint mocha/no-mocha-arrows: "off" */

'use strict';

const assert = require('assert');
const nock = require('nock');

describe( 'assetcompute.js tests', () => {
    beforeEach( () => {
    });
    afterEach( () => {
        nock.cleanAll();
    });

    it('should call asset compute /register successfully', async function() {
        const { AssetCompute } = require('../lib/assetcompute');
        const options = {
            accessToken: 'accessToken',
            org: 'org',
            apiKey: 'apiKey'

        };
        const journal = 'https://api.adobe.io/events/organizations/journal/12345';
        const requestId = '1234567890';
        nock('https://asset-compute.adobe.io')
            .post('/register')
            .reply(200,{
                'ok': true,
                'journal': journal,
                'requestId': requestId
            });

        const assetCompute = new AssetCompute(options);
        const response = await assetCompute.register();
        assert.strictEqual(response.requestId, requestId);
        assert.strictEqual(response.journal, journal);
    });

    it('should call asset compute /unregister successfully', async function() {
        const { AssetCompute } = require('../lib/assetcompute');
        const options = {
            accessToken: 'accessToken',
            org: 'org',
            apiKey: 'apiKey'

        };
        const journal = 'https://api.adobe.io/events/organizations/journal/12345';
        const requestId = '1234567890';
        nock('https://asset-compute.adobe.io')
            .post('/register')
            .reply(200,{
                'ok': true,
                'journal': journal,
                'requestId': requestId
            });
        nock('https://asset-compute.adobe.io')
            .post('/unregister')
            .reply(200,{
                'ok': true,
                'requestId': requestId
            });

        const assetCompute = new AssetCompute(options);
        await assetCompute.register();
        const response = await assetCompute.unregister();
        assert.strictEqual(response.requestId, requestId);
    });

<<<<<<< HEAD
    it('should fail call asset compute /unregister before calling /register', async function() {
        const { AssetCompute } = require('../lib/assetcompute');
        const options = {
            accessToken: 'accessToken',
            org: 'org',
            apiKey: 'apiKey'
=======
	
it('should fail call asset compute /unregister before calling /register', async function() {
		const { AssetCompute } = require('../lib/assetcompute');
		const options = {
			accessToken: 'accessToken',
			org: 'org',
			apiKey: 'apiKey'
>>>>>>> 9c49033f

        };
        const requestId = '1234567890';
        nock('https://asset-compute.adobe.io')
            .post('/unregister')
            .reply(404,{
                'ok': true,
                'requestId': requestId
            });

        const assetCompute = new AssetCompute(options);
        try {
            await assetCompute.unregister();
        } catch (e) {
            assert.ok(e.message.includes('404'));
        }
    });

<<<<<<< HEAD
});
=======

	it('should fail calling /process', async function() {
		const { AssetCompute } = require('../lib/assetcompute');
		const options = {
			accessToken: 'accessToken',
			org: 'org',
			apiKey: 'apiKey'

		}
		const requestId = '1234567890';
		nock('https://asset-compute.adobe.io')
			.post('/process')
			.reply(401,{
				'ok': false,
				'requestId': requestId,
				'message':'unauthorized'
			})

		const assetCompute = new AssetCompute(options);
		try {
			await assetCompute.process({
				url: 'https://example.com/dog.jpg'
			},
			[
				{
					name: 'rendition.jpg',
					fmt: 'jpg'
				}
			]);
			assert.fail('Should have failed')
		} catch (e) {
			assert.ok(e.message.includes('401'));
		}
	});
})
>>>>>>> 9c49033f
<|MERGE_RESOLUTION|>--- conflicted
+++ resolved
@@ -79,22 +79,12 @@
         assert.strictEqual(response.requestId, requestId);
     });
 
-<<<<<<< HEAD
     it('should fail call asset compute /unregister before calling /register', async function() {
         const { AssetCompute } = require('../lib/assetcompute');
         const options = {
             accessToken: 'accessToken',
             org: 'org',
             apiKey: 'apiKey'
-=======
-	
-it('should fail call asset compute /unregister before calling /register', async function() {
-		const { AssetCompute } = require('../lib/assetcompute');
-		const options = {
-			accessToken: 'accessToken',
-			org: 'org',
-			apiKey: 'apiKey'
->>>>>>> 9c49033f
 
         };
         const requestId = '1234567890';
@@ -113,42 +103,37 @@
         }
     });
 
-<<<<<<< HEAD
-});
-=======
+    it('should fail calling /process', async function() {
+        const { AssetCompute } = require('../lib/assetcompute');
+        const options = {
+            accessToken: 'accessToken',
+            org: 'org',
+            apiKey: 'apiKey'
 
-	it('should fail calling /process', async function() {
-		const { AssetCompute } = require('../lib/assetcompute');
-		const options = {
-			accessToken: 'accessToken',
-			org: 'org',
-			apiKey: 'apiKey'
+        };
+        const requestId = '1234567890';
+        nock('https://asset-compute.adobe.io')
+            .post('/process')
+            .reply(401,{
+                'ok': false,
+                'requestId': requestId,
+                'message':'unauthorized'
+            });
 
-		}
-		const requestId = '1234567890';
-		nock('https://asset-compute.adobe.io')
-			.post('/process')
-			.reply(401,{
-				'ok': false,
-				'requestId': requestId,
-				'message':'unauthorized'
-			})
-
-		const assetCompute = new AssetCompute(options);
-		try {
-			await assetCompute.process({
-				url: 'https://example.com/dog.jpg'
-			},
-			[
-				{
-					name: 'rendition.jpg',
-					fmt: 'jpg'
-				}
-			]);
-			assert.fail('Should have failed')
-		} catch (e) {
-			assert.ok(e.message.includes('401'));
-		}
-	});
-})
->>>>>>> 9c49033f
+        const assetCompute = new AssetCompute(options);
+        try {
+            await assetCompute.process({
+                url: 'https://example.com/dog.jpg'
+            },
+            [
+                {
+                    name: 'rendition.jpg',
+                    fmt: 'jpg'
+                }
+            ]);
+            assert.fail('Should have failed');
+        } catch (e) {
+            assert.ok(e.message.includes('401'));
+        }
+    });
+});