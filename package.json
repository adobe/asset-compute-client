{
    "name": "@adobe/asset-compute-client",
    "description": "Adobe Asset Compute Client",
    "version": "1.0.0",
    "license": "Apache-2.0",
    "main": "index.js",
    "author": {
        "name": "Adobe Inc."
    },
    "repository": "adobe/asset-compute-client",
    "dependencies": {
<<<<<<< HEAD
        "@adobe/jwt-auth": "^0.3.0",
        "@adobe/asset-compute-events-client": "^1.0.0",
        "@adobe/node-fetch-retry": "^1.0.0",
=======
        "@adobe/jwt-auth": "^0.3.1",
        "@adobe/asset-compute-events-client": "^1.0.0",
        "@adobe/node-fetch-retry": "^1.0.1",
>>>>>>> 8307434b
        "uuid": "^3.3.3"
    },
    "devDependencies": {
        "@adobe/eslint-config-asset-compute": "^1.0.0",
        "mocha": "^7.1.2",
        "mock-require": "^3.0.3",
        "nock": "^12.0.3",
        "nyc": "^15.0.1"
    },
    "keywords": [
        "scripts",
        "openwhisk",
        "asset compute",
        "client",
        "adobe"
    ],
    "scripts": {
        "test": "nyc --reporter=html --reporter=text mocha test",
        "posttest": "eslint ./"
    }
}<|MERGE_RESOLUTION|>--- conflicted
+++ resolved
@@ -9,15 +9,9 @@
     },
     "repository": "adobe/asset-compute-client",
     "dependencies": {
-<<<<<<< HEAD
-        "@adobe/jwt-auth": "^0.3.0",
-        "@adobe/asset-compute-events-client": "^1.0.0",
-        "@adobe/node-fetch-retry": "^1.0.0",
-=======
         "@adobe/jwt-auth": "^0.3.1",
         "@adobe/asset-compute-events-client": "^1.0.0",
         "@adobe/node-fetch-retry": "^1.0.1",
->>>>>>> 8307434b
         "uuid": "^3.3.3"
     },
     "devDependencies": {
